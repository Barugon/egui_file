use egui::{
  vec2, Align2, Context, Key, Layout, Pos2, RichText, ScrollArea, TextEdit, Ui, Vec2, Window,
};
use std::{
  env,
  fmt::Debug,
  fs,
  io::Error,
  path::{Path, PathBuf},
};

#[derive(Debug, PartialEq, Eq, Copy, Clone)]
/// Dialog state.
pub enum State {
  /// Is open.
  Open,
  /// Was closed.
  Closed,
  /// Was canceled.
  Cancelled,
  /// File was selected.
  Selected,
}

#[derive(Clone, Copy, Debug, Eq, PartialEq)]
/// Dialog type.
pub enum DialogType {
  SelectFolder,
  OpenFile,
  SaveFile,
}

/// `egui` component that represents `OpenFileDialog` or `SaveFileDialog`.
pub struct FileDialog {
  /// Current opened path.
  path: PathBuf,
  /// Editable field with path.
  path_edit: String,

  /// Selected file path
  selected_file: Option<PathBuf>,
  /// Editable field with filename.
  filename_edit: String,

  /// Files in directory.
  files: Result<Vec<PathBuf>, Error>,
  /// Current dialog state.
  state: State,
  /// Dialog type.
  dialog_type: DialogType,

  current_pos: Option<Pos2>,
  default_size: Vec2,
  anchor: Option<(Align2, Vec2)>,
  filter: Option<Filter>,
  edit_focus: Option<EditFocus>,
  resizable: bool,
  rename: bool,
  new_folder: bool,

  // Show hidden files on unix systems.
  #[cfg(unix)]
  show_hidden: bool,
}

impl Debug for FileDialog {
  #[cfg(target_family = "unix")]
  fn fmt(&self, f: &mut std::fmt::Formatter<'_>) -> std::fmt::Result {
    f.debug_struct("FileDialog")
      .field("path", &self.path)
      .field("path_edit", &self.path_edit)
      .field("selected_file", &self.selected_file)
      .field("filename_edit", &self.filename_edit)
      .field("files", &self.files)
      .field("state", &self.state)
      .field("dialog_type", &self.dialog_type)
      .field("current_pos", &self.current_pos)
      .field("default_size", &self.default_size)
      .field("anchor", &self.anchor)
      // Closures don't implement std::fmt::Debug.
      // .field("filter", &self.filter)
      .field("resizable", &self.resizable)
      .field("rename", &self.rename)
      .field("new_folder", &self.new_folder)
      .field("show_hidden", &self.show_hidden)
      .finish()
  }

  #[cfg(not(target_family = "unix"))]
  fn fmt(&self, f: &mut std::fmt::Formatter<'_>) -> std::fmt::Result {
    f.debug_struct("FileDialog")
      .field("path", &self.path)
      .field("path_edit", &self.path_edit)
      .field("selected_file", &self.selected_file)
      .field("filename_edit", &self.filename_edit)
      .field("files", &self.files)
      .field("state", &self.state)
      .field("dialog_type", &self.dialog_type)
      .field("current_pos", &self.current_pos)
      .field("default_size", &self.default_size)
      .field("anchor", &self.anchor)
      // Closures don't implement std::fmt::Debug.
      // .field("filter", &self.filter)
      .field("resizable", &self.resizable)
      .field("rename", &self.rename)
      .field("new_folder", &self.new_folder)
      .finish()
  }
}

/// Function that returns `true` if the path is accepted.
pub type Filter = Box<dyn Fn(&Path) -> bool + Send + Sync + 'static>;

pub type EditFocus = Box<dyn Fn(bool) + Send + Sync + 'static>;

impl FileDialog {
  /// Create dialog that prompts the user to select a folder.
  pub fn select_folder(initial_path: Option<PathBuf>) -> Self {
    FileDialog::new(DialogType::SelectFolder, initial_path)
  }

  /// Create dialog that prompts the user to open a file.
  pub fn open_file(initial_path: Option<PathBuf>) -> Self {
    FileDialog::new(DialogType::OpenFile, initial_path)
  }

  /// Create dialog that prompts the user to save a file.
  pub fn save_file(initial_path: Option<PathBuf>) -> Self {
    FileDialog::new(DialogType::SaveFile, initial_path)
  }

  /// Constructs new file dialog. If no `initial_path` is passed,`env::current_dir` is used.
  fn new(dialog_type: DialogType, initial_path: Option<PathBuf>) -> Self {
    let mut path = initial_path.unwrap_or_else(|| env::current_dir().unwrap_or_default());
    let mut filename_edit = String::new();

    if path.is_file() {
      assert!(dialog_type != DialogType::SelectFolder);
      filename_edit = get_file_name(&path).to_string();
      path.pop();
    }

    let path_edit = path.to_str().unwrap_or_default().to_string();
    let files = read_folder(
      &path,
      None,
      dialog_type,
      #[cfg(unix)]
      false,
    );

    Self {
      path,
      path_edit,
      selected_file: None,
      filename_edit,
      files,
      state: State::Closed,
      dialog_type,

      current_pos: None,
      default_size: vec2(512.0, 512.0),
      anchor: None,
      filter: None,
      edit_focus: None,
      resizable: true,
      rename: true,
      new_folder: true,

      #[cfg(unix)]
      show_hidden: false,
    }
  }

  pub fn default_filename(mut self, filename: impl Into<String>) -> Self {
    self.filename_edit = filename.into();
    self
  }

  /// Set the window anchor.
  pub fn anchor(mut self, align: Align2, offset: impl Into<Vec2>) -> Self {
    self.anchor = Some((align, offset.into()));
    self
  }

  /// Set the window position.
  pub fn current_pos(mut self, current_pos: impl Into<Pos2>) -> Self {
    self.current_pos = Some(current_pos.into());
    self
  }

  /// Set the window default size.
  pub fn default_size(mut self, default_size: impl Into<Vec2>) -> Self {
    self.default_size = default_size.into();
    self
  }

  /// Enable/disable resizing the window. Default is `true`.
  pub fn resizable(mut self, resizable: bool) -> Self {
    self.resizable = resizable;
    self
  }

  /// Show the Rename button. Default is `true`.
  pub fn show_rename(mut self, rename: bool) -> Self {
    self.rename = rename;
    self
  }

  /// Show the New Folder button. Default is `true`.
  pub fn show_new_folder(mut self, new_folder: bool) -> Self {
    self.new_folder = new_folder;
    self
  }

  /// Set a function to filter shown files.
  pub fn filter(mut self, filter: Filter) -> Self {
    self.filter = Some(filter);
    self.refresh();
    self
  }

  pub fn edit_focus(mut self, edit_focus: EditFocus) -> Self {
    self.edit_focus = Some(edit_focus);
    self
  }

  /// Get the dialog type.
  pub fn dialog_type(&self) -> DialogType {
    self.dialog_type
  }

  /// Get the window's visibility.
  pub fn visible(&self) -> bool {
    self.state == State::Open
  }

  /// Opens the dialog.
  pub fn open(&mut self) {
    self.state = State::Open;
  }

  /// Resulting file path.
  pub fn path(&self) -> Option<PathBuf> {
    self.selected_file.clone()
  }

  /// Dialog state.
  pub fn state(&self) -> State {
    self.state
  }

  /// Returns true, if the file selection was confirmed.
  pub fn selected(&self) -> bool {
    self.state == State::Selected
  }

  fn open_selected(&mut self) {
    if let Some(path) = &self.selected_file {
      if path.is_dir() {
        self.path = path.clone();
        self.refresh();
      } else if path.is_file() && self.dialog_type == DialogType::OpenFile {
        self.confirm();
      }
    }
  }

  fn confirm(&mut self) {
    self.state = State::Selected;
  }

  fn refresh(&mut self) {
    self.files = read_folder(
      &self.path,
      self.filter.as_ref(),
      self.dialog_type,
      #[cfg(unix)]
      self.show_hidden,
    );
    self.path_edit = String::from(self.path.to_str().unwrap_or_default());
    self.select(None);
  }

  fn select(&mut self, file: Option<PathBuf>) {
    self.filename_edit = match &file {
      Some(path) => get_file_name(path).to_string(),
      None => String::new(),
    };
    self.selected_file = file;
  }

  fn can_save(&self) -> bool {
    self.selected_file.is_some() || !self.filename_edit.is_empty()
  }

  fn can_open(&self) -> bool {
    self.selected_file.is_some()
  }

  fn can_rename(&self) -> bool {
    if !self.filename_edit.is_empty() {
      if let Some(file) = &self.selected_file {
        return get_file_name(file) != self.filename_edit;
      }
    }
    false
  }

  fn title(&self) -> &str {
    match self.dialog_type {
      DialogType::SelectFolder => "📁  Select Folder",
      DialogType::OpenFile => "📂  Open File",
      DialogType::SaveFile => "💾  Save File",
    }
  }

  /// Shows the dialog if it is open. It is also responsible for state management.
  /// Should be called every ui update.
  pub fn show(&mut self, ctx: &Context) -> &Self {
    self.state = match self.state {
      State::Open => {
        if ctx.input(|state| state.key_pressed(Key::Escape)) {
          self.state = State::Cancelled;
        }

        let mut is_open = true;
        self.ui(ctx, &mut is_open);
        match is_open {
          true => self.state,
          false => State::Closed,
        }
      }
      _ => State::Closed,
    };

    self
  }

  fn ui(&mut self, ctx: &Context, is_open: &mut bool) {
    let mut window = Window::new(RichText::new(self.title()).strong())
      .open(is_open)
      .default_size(self.default_size)
      .resizable(self.resizable)
      .collapsible(false);

    if let Some((align, offset)) = self.anchor {
      window = window.anchor(align, offset);
    }

    if let Some(current_pos) = self.current_pos {
      window = window.current_pos(current_pos);
    }

    window.show(ctx, |ui| self.ui_in_window(ui));
  }

  fn ui_in_window(&mut self, ui: &mut Ui) {
    enum Command {
      Cancel,
      CreateDirectory,
      Folder,
      Open(PathBuf),
      OpenSelected,
      Refresh,
      Rename(PathBuf, PathBuf),
      Save(PathBuf),
      Select(PathBuf),
      UpDirectory,
    }
    let mut command: Option<Command> = None;

    // Top directory field with buttons.
    egui::TopBottomPanel::top("egui_file_top").show_inside(ui, |ui| {
      ui.horizontal(|ui| {
        ui.add_enabled_ui(self.path.parent().is_some(), |ui| {
          let response = ui.button("⬆").on_hover_text("Parent Folder");
          if response.clicked() {
            command = Some(Command::UpDirectory);
          }
        });
        ui.with_layout(Layout::right_to_left(egui::Align::Center), |ui| {
          let response = ui.button("⟲").on_hover_text("Refresh");
          if response.clicked() {
            command = Some(Command::Refresh);
          }

          let response = ui.add_sized(
            ui.available_size(),
            TextEdit::singleline(&mut self.path_edit),
          );
          if response.lost_focus() {
            if let Some(edit_focus) = &self.edit_focus {
              edit_focus(false);
            }
            let path = PathBuf::from(&self.path_edit);
            command = Some(Command::Open(path));
          } else if response.gained_focus() {
            if let Some(edit_focus) = &self.edit_focus {
              edit_focus(true);
            }
          }
        });
      });
      ui.add_space(ui.spacing().item_spacing.y);
    });

    // Bottom file field.
    egui::TopBottomPanel::bottom("egui_file_bottom").show_inside(ui, |ui| {
      ui.add_space(ui.spacing().item_spacing.y * 2.0);
      ui.horizontal(|ui| {
        ui.label("File:");
        ui.with_layout(Layout::right_to_left(egui::Align::Center), |ui| {
          if self.new_folder && ui.button("New Folder").clicked() {
            command = Some(Command::CreateDirectory);
          }

          if self.rename {
            ui.add_enabled_ui(self.can_rename(), |ui| {
              if ui.button("Rename").clicked() {
                if let Some(from) = self.selected_file.clone() {
                  let to = from.with_file_name(&self.filename_edit);
                  command = Some(Command::Rename(from, to));
                }
              }
            });
          }

          let response = ui.add_sized(
            ui.available_size(),
            TextEdit::singleline(&mut self.filename_edit),
          );

<<<<<<< HEAD
          if response.lost_focus() {
            if let Some(edit_focus) = &self.edit_focus {
              edit_focus(false);
            }

            let ctx = response.ctx;
            let enter_pressed = ctx.input(|state| state.key_pressed(egui::Key::Enter));
            if enter_pressed && !self.filename_edit.is_empty() {
              let path = self.path.join(&self.filename_edit);
              match self.dialog_type {
                DialogType::SelectFolder => {
                  command = Some(Command::Folder);
                }
                DialogType::OpenFile => {
                  if path.exists() {
                    command = Some(Command::Open(path));
                  }
                }
                DialogType::SaveFile => {
                  command = Some(match path.is_dir() {
                    true => Command::Open(path),
                    false => Command::Save(path),
                  });
=======
          if result.lost_focus()
            && result
              .ctx
              .input(|state| state.key_pressed(egui::Key::Enter))
            && !self.filename_edit.is_empty()
          {
            let path = self.path.join(&self.filename_edit);
            match self.dialog_type {
              DialogType::SelectFolder => command = Some(Command::Folder),
              DialogType::OpenFile => {
                if path.exists() {
                  command = Some(Command::Open(path));
>>>>>>> 447e2379
                }
              }
            }
          } else if response.gained_focus() {
            if let Some(edit_focus) = &self.edit_focus {
              edit_focus(true);
            }
          }
        });
      });

      ui.add_space(ui.spacing().item_spacing.y);

      // Confirm, Cancel buttons.
      ui.horizontal(|ui| {
        match self.dialog_type {
          DialogType::SelectFolder => {
            ui.horizontal(|ui| {
              if ui.button("Open").clicked() {
                command = Some(Command::Folder);
              };
            });
          }
          DialogType::OpenFile => {
            ui.horizontal(|ui| {
              ui.set_enabled(self.can_open());
              if ui.button("Open").clicked() {
                command = Some(Command::OpenSelected);
              };
            });
          }
          DialogType::SaveFile => {
            let should_open_directory = match &self.selected_file {
              Some(file) => file.is_dir(),
              None => false,
            };

            if should_open_directory {
              if ui.button("Open").clicked() {
                command = Some(Command::OpenSelected);
              };
            } else {
              ui.horizontal(|ui| {
                ui.set_enabled(self.can_save());
                if ui.button("Save").clicked() {
                  let filename = &self.filename_edit;
                  let path = self.path.join(filename);
                  command = Some(Command::Save(path));
                };
              });
            }
          }
        }

        if ui.button("Cancel").clicked() {
          command = Some(Command::Cancel);
        }

        #[cfg(unix)]
        ui.with_layout(Layout::right_to_left(egui::Align::Center), |ui| {
          if ui.checkbox(&mut self.show_hidden, "Show Hidden").changed() {
            self.refresh();
          }
        });
      });
    });

    // Rows with files.
    egui::CentralPanel::default().show_inside(ui, |ui| {
      ScrollArea::vertical().show_rows(
        ui,
        ui.text_style_height(&egui::TextStyle::Body),
        self.files.as_ref().map_or(0, |files| files.len()),
        |ui, range| match self.files.as_ref() {
          Ok(files) => {
            ui.with_layout(ui.layout().with_cross_justify(true), |ui| {
              for path in files[range].iter() {
                let label = match path.is_dir() {
                  true => "🗀 ",
                  false => "🗋 ",
                }
                .to_string()
                  + get_file_name(path);

                let is_selected = Some(path) == self.selected_file.as_ref();
                let selectable_label = ui.selectable_label(is_selected, label);
                if selectable_label.clicked() {
                  command = Some(Command::Select(path.clone()));
                }

                if selectable_label.double_clicked() {
                  command = Some(match self.dialog_type == DialogType::SaveFile {
                    true => match path.is_dir() {
                      true => Command::OpenSelected,
                      false => Command::Save(path.clone()),
                    },
                    false => Command::Open(path.clone()),
                  });
                }
              }
            })
            .response
          }
          Err(e) => ui.label(e.to_string()),
        },
      );
    });

    if let Some(command) = command {
      match command {
        Command::Select(file) => self.select(Some(file)),
        Command::Folder => {
          self.selected_file = Some(self.get_folder().to_owned());
          self.confirm();
        }
        Command::Open(path) => {
          self.select(Some(path));
          self.open_selected();
        }
        Command::OpenSelected => self.open_selected(),
        Command::Save(file) => {
          self.selected_file = Some(file);
          self.confirm();
        }
        Command::Cancel => self.state = State::Cancelled,
        Command::Refresh => self.refresh(),
        Command::UpDirectory => {
          if self.path.pop() {
            self.refresh();
          }
        }
        Command::CreateDirectory => {
          let mut path = self.path.clone();
          let name = match self.filename_edit.is_empty() {
            true => "New folder",
            false => &self.filename_edit,
          };
          path.push(name);
          match fs::create_dir(&path) {
            Ok(_) => {
              self.refresh();
              self.select(Some(path));
              // TODO: scroll to selected?
            }
            Err(err) => println!("Error while creating directory: {err}"),
          }
        }
        Command::Rename(from, to) => match fs::rename(from, &to) {
          Ok(_) => {
            self.refresh();
            self.select(Some(to));
          }
          Err(err) => println!("Error while renaming: {err}"),
        },
      };
    }
  }

  fn get_folder(&self) -> &Path {
    if let Some(file) = &self.selected_file {
      if file.is_dir() {
        return file.as_path();
      }
    }

    // No selected file or it's not a folder, so use the current path.
    &self.path
  }
}

#[cfg(windows)]
fn is_drive_root(path: &Path) -> bool {
  path
    .to_str()
    .filter(|path| &path[1..] == ":\\")
    .and_then(|path| path.chars().next())
    .map_or(false, |ch| ch.is_ascii_uppercase())
}

fn get_file_name(path: &Path) -> &str {
  #[cfg(windows)]
  if path.is_dir() && is_drive_root(path) {
    return path.to_str().unwrap_or_default();
  }
  path
    .file_name()
    .and_then(|name| name.to_str())
    .unwrap_or_default()
}

#[cfg(windows)]
extern "C" {
  pub fn GetLogicalDrives() -> u32;
}

fn read_folder(
  path: &Path,
  filter: Option<&Filter>,
  dialog_type: DialogType,
  #[cfg(unix)] show_hidden: bool,
) -> Result<Vec<PathBuf>, Error> {
  #[cfg(windows)]
  let drives = {
    let mut drives = unsafe { GetLogicalDrives() };
    let mut letter = b'A';
    let mut drive_names = Vec::new();
    while drives > 0 {
      if drives & 1 != 0 {
        drive_names.push(format!("{}:\\", letter as char).into());
      }
      drives >>= 1;
      letter += 1;
    }
    drive_names
  };

  fs::read_dir(path).and_then(|paths| {
    let mut result: Vec<PathBuf> = paths
      .filter_map(|result| result.ok())
      .map(|entry| entry.path())
      .collect();
    result.sort_by(|a, b| {
      let da = a.is_dir();
      let db = b.is_dir();
      match da == db {
        true => a.file_name().cmp(&b.file_name()),
        false => db.cmp(&da),
      }
    });

    #[cfg(windows)]
    let result = {
      let mut items = drives;
      items.reserve(result.len());
      items.append(&mut result);
      items
    };

    let result = result
      .into_iter()
      .filter(|path| {
        if !path.is_dir() {
          // Do not show system files.
          if !path.is_file() {
            return false;
          }
          // Filter.
          if let Some(filter) = filter.as_ref() {
            if !filter(path) {
              return false;
            }
          } else if dialog_type == DialogType::SelectFolder {
            return false;
          }
        }
        #[cfg(unix)]
        if !show_hidden && get_file_name(path).starts_with('.') {
          return false;
        }
        true
      })
      .collect();

    Ok(result)
  })
}<|MERGE_RESOLUTION|>--- conflicted
+++ resolved
@@ -431,7 +431,6 @@
             TextEdit::singleline(&mut self.filename_edit),
           );
 
-<<<<<<< HEAD
           if response.lost_focus() {
             if let Some(edit_focus) = &self.edit_focus {
               edit_focus(false);
@@ -442,9 +441,7 @@
             if enter_pressed && !self.filename_edit.is_empty() {
               let path = self.path.join(&self.filename_edit);
               match self.dialog_type {
-                DialogType::SelectFolder => {
-                  command = Some(Command::Folder);
-                }
+                DialogType::SelectFolder => command = Some(Command::Folder),
                 DialogType::OpenFile => {
                   if path.exists() {
                     command = Some(Command::Open(path));
@@ -455,20 +452,6 @@
                     true => Command::Open(path),
                     false => Command::Save(path),
                   });
-=======
-          if result.lost_focus()
-            && result
-              .ctx
-              .input(|state| state.key_pressed(egui::Key::Enter))
-            && !self.filename_edit.is_empty()
-          {
-            let path = self.path.join(&self.filename_edit);
-            match self.dialog_type {
-              DialogType::SelectFolder => command = Some(Command::Folder),
-              DialogType::OpenFile => {
-                if path.exists() {
-                  command = Some(Command::Open(path));
->>>>>>> 447e2379
                 }
               }
             }
