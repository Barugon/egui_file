--- conflicted
+++ resolved
@@ -463,16 +463,12 @@
               edit_focus(false);
             }
             let path = PathBuf::from(&self.path_edit);
-<<<<<<< HEAD
-            command = Some(Command::Open(path));
+            let dir = path.is_dir();
+            command = Some(Command::Open(FileInfo { path, dir }));
           } else if response.gained_focus() {
             if let Some(edit_focus) = &self.edit_focus {
               edit_focus(true);
             }
-=======
-            let dir = path.is_dir();
-            command = Some(Command::Open(FileInfo { path, dir }));
->>>>>>> 469ca8fe
           }
         });
       });
@@ -506,13 +502,10 @@
           );
 
           if response.lost_focus() {
-<<<<<<< HEAD
             if let Some(edit_focus) = &self.edit_focus {
               edit_focus(false);
             }
 
-=======
->>>>>>> 469ca8fe
             let ctx = response.ctx;
             let enter_pressed = ctx.input(|state| state.key_pressed(egui::Key::Enter));
             if enter_pressed && !self.filename_edit.is_empty() {
@@ -521,19 +514,14 @@
                 DialogType::SelectFolder => command = Some(Command::Folder),
                 DialogType::OpenFile => {
                   if path.exists() {
-<<<<<<< HEAD
-                    command = Some(Command::Open(path));
-=======
                     let dir = path.is_dir();
                     command = Some(Command::Open(FileInfo { path, dir }));
->>>>>>> 469ca8fe
                   }
                 }
                 DialogType::SaveFile => {
                   command = Some(match path.is_dir() {
-<<<<<<< HEAD
-                    true => Command::Open(path),
-                    false => Command::Save(path),
+                    true => Command::Open(FileInfo { path, dir: true }),
+                    false => Command::Save(FileInfo { path, dir: false }),
                   });
                 }
               }
@@ -541,13 +529,6 @@
           } else if response.gained_focus() {
             if let Some(edit_focus) = &self.edit_focus {
               edit_focus(true);
-=======
-                    true => Command::Open(FileInfo { path, dir: true }),
-                    false => Command::Save(FileInfo { path, dir: false }),
-                  });
-                }
-              }
->>>>>>> 469ca8fe
             }
           }
         });
@@ -718,41 +699,6 @@
     &self.path
   }
 
-<<<<<<< HEAD
-  fn read_folder(&self) -> Result<Vec<PathBuf>, Error> {
-    #[cfg(windows)]
-    let drives = match self.show_drives {
-      true => get_drives(),
-      false => Vec::new(),
-    };
-
-    fs::read_dir(&self.path).map(|entries| {
-      let mut paths: Vec<PathBuf> = entries
-        .filter_map(|result| result.ok())
-        .map(|entry| entry.path())
-        .collect();
-      paths.sort_by(|a, b| {
-        let da = a.is_dir();
-        let db = b.is_dir();
-        match da == db {
-          true => a.file_name().cmp(&b.file_name()),
-          false => db.cmp(&da),
-        }
-      });
-
-      #[cfg(windows)]
-      let paths = {
-        let mut items = drives;
-        items.reserve(paths.len());
-        items.append(&mut paths);
-        items
-      };
-
-      paths
-        .into_iter()
-        .filter(|path| {
-          if !path.is_dir() {
-=======
   fn read_folder(&self) -> Result<Vec<FileInfo>, Error> {
     fs::read_dir(&self.path).map(|entries| {
       let mut file_infos: Vec<FileInfo> = entries
@@ -761,7 +707,6 @@
           let path = entry.path();
           let dir = path.is_dir();
           if !dir {
->>>>>>> 469ca8fe
             // Do not show system files.
             if !path.is_file() {
               return None;
