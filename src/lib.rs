--- conflicted
+++ resolved
@@ -463,16 +463,11 @@
               edit_focus(false);
             }
             let path = PathBuf::from(&self.path_edit);
-<<<<<<< HEAD
-            let dir = path.is_dir();
-            command = Some(Command::Open(FileInfo { path, dir }));
+            command = Some(Command::Open(FileInfo::new(path)));
           } else if response.gained_focus() {
             if let Some(edit_focus) = &self.edit_focus {
               edit_focus(true);
             }
-=======
-            command = Some(Command::Open(FileInfo::new(path)));
->>>>>>> 4f6b7ebc
           }
         });
       });
